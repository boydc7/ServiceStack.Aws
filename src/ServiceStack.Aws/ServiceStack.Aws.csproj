﻿<Project Sdk="Microsoft.NET.Sdk">

  <PropertyGroup>
    <TargetFrameworks>net45;netstandard1.6</TargetFrameworks>
    <!--<TargetFrameworks>netstandard1.6</TargetFrameworks>-->
    <AssemblyName>ServiceStack.Aws</AssemblyName>
    <PackageId>ServiceStack.Aws</PackageId>
    <PackageTargetFallback>$(PackageTargetFallback);portable-net451+win8</PackageTargetFallback>
    <NetStandardImplicitPackageVersion>1.6.0</NetStandardImplicitPackageVersion>
    <GenerateAssemblyTitleAttribute>false</GenerateAssemblyTitleAttribute>
    <GenerateAssemblyDescriptionAttribute>false</GenerateAssemblyDescriptionAttribute>
    <GenerateAssemblyConfigurationAttribute>false</GenerateAssemblyConfigurationAttribute>
    <GenerateAssemblyCompanyAttribute>false</GenerateAssemblyCompanyAttribute>
    <GenerateAssemblyProductAttribute>false</GenerateAssemblyProductAttribute>
    <GenerateAssemblyCopyrightAttribute>false</GenerateAssemblyCopyrightAttribute>
    <GenerateAssemblyVersionAttribute>false</GenerateAssemblyVersionAttribute>
    <GenerateAssemblyFileVersionAttribute>false</GenerateAssemblyFileVersionAttribute>
  </PropertyGroup>

  <PropertyGroup Condition=" '$(Configuration)' != 'Debug' ">
    <GenerateDocumentationFile>true</GenerateDocumentationFile>
    <Optimize>true</Optimize>
  </PropertyGroup>

  <ItemGroup>
    <PackageReference Include="AWSSDK.Core" Version="3.3.10.2" />
    <PackageReference Include="AWSSDK.DynamoDBv2" Version="3.3.4.3" />
    <PackageReference Include="AWSSDK.S3" Version="3.3.5.10" />
    <PackageReference Include="AWSSDK.SQS" Version="3.3.1.10" />
  </ItemGroup>

  <PropertyGroup Condition=" '$(TargetFramework)' == 'net45' ">
    <DefineConstants>$(DefineConstants);NET45</DefineConstants>
  </PropertyGroup>

  <ItemGroup Condition=" '$(TargetFramework)' == 'net45' ">
    <Reference Include="System.Net" />
<<<<<<< HEAD
=======

>>>>>>> 7dd4116f
    <Reference Include="..\..\lib\pcl\ServiceStack.Interfaces.dll" />
    <Reference Include="..\..\lib\net45\ServiceStack.Text.dll" />
    <Reference Include="..\..\lib\net45\ServiceStack.Common.dll" />
    <Reference Include="..\..\lib\net45\ServiceStack.Client.dll" />
    <Reference Include="..\..\lib\net45\ServiceStack.dll" />
  </ItemGroup>

  <PropertyGroup Condition=" '$(TargetFramework)' == 'netstandard1.6' ">
    <DefineConstants>$(DefineConstants);NETSTANDARD1_6</DefineConstants>
  </PropertyGroup>

  <ItemGroup Condition=" '$(TargetFramework)' == 'netstandard1.6' ">
<<<<<<< HEAD
    <PackageReference Include="System.ServiceModel.Primitives" Version="4.3.0" />
    <PackageReference Include="System.Linq.Queryable" Version="4.3.0" />
    <PackageReference Include="System.Threading" Version="4.3.0" />
    <PackageReference Include="System.Threading.Thread" Version="4.3.0" />
    <PackageReference Include="System.Threading.ThreadPool" Version="4.3.0" />
    <PackageReference Include="System.Threading.Tasks" Version="4.3.0" />
    <PackageReference Include="Microsoft.CSharp" Version="4.3.0" />
=======
    <PackageReference Include="Microsoft.NETCore.Portable.Compatibility" Version="1.0.1" />
    <PackageReference Include="System.ServiceModel.Primitives" Version="4.1.0" />
    <PackageReference Include="System.Linq.Queryable" Version="4.0.1" />
    <PackageReference Include="System.Threading" Version="4.0.11" />
    <PackageReference Include="System.Threading.Thread" Version="4.0.0" />
    <PackageReference Include="System.Threading.ThreadPool" Version="4.0.10" />
    <PackageReference Include="System.Threading.Tasks" Version="4.0.11" />
    <PackageReference Include="Microsoft.CSharp" Version="4.0.1-*" />
>>>>>>> 7dd4116f

    <Reference Include="..\..\lib\netstandard1.1\ServiceStack.Interfaces.dll" />
    <Reference Include="..\..\lib\netstandard1.3\ServiceStack.Text.dll" />
    <Reference Include="..\..\lib\netstandard1.3\ServiceStack.Common.dll" />
    <Reference Include="..\..\lib\netstandard1.6\ServiceStack.Client.dll" />
    <Reference Include="..\..\lib\netstandard1.6\ServiceStack.dll" />
  </ItemGroup>

</Project><|MERGE_RESOLUTION|>--- conflicted
+++ resolved
@@ -35,10 +35,6 @@
 
   <ItemGroup Condition=" '$(TargetFramework)' == 'net45' ">
     <Reference Include="System.Net" />
-<<<<<<< HEAD
-=======
-
->>>>>>> 7dd4116f
     <Reference Include="..\..\lib\pcl\ServiceStack.Interfaces.dll" />
     <Reference Include="..\..\lib\net45\ServiceStack.Text.dll" />
     <Reference Include="..\..\lib\net45\ServiceStack.Common.dll" />
@@ -51,7 +47,6 @@
   </PropertyGroup>
 
   <ItemGroup Condition=" '$(TargetFramework)' == 'netstandard1.6' ">
-<<<<<<< HEAD
     <PackageReference Include="System.ServiceModel.Primitives" Version="4.3.0" />
     <PackageReference Include="System.Linq.Queryable" Version="4.3.0" />
     <PackageReference Include="System.Threading" Version="4.3.0" />
@@ -59,16 +54,6 @@
     <PackageReference Include="System.Threading.ThreadPool" Version="4.3.0" />
     <PackageReference Include="System.Threading.Tasks" Version="4.3.0" />
     <PackageReference Include="Microsoft.CSharp" Version="4.3.0" />
-=======
-    <PackageReference Include="Microsoft.NETCore.Portable.Compatibility" Version="1.0.1" />
-    <PackageReference Include="System.ServiceModel.Primitives" Version="4.1.0" />
-    <PackageReference Include="System.Linq.Queryable" Version="4.0.1" />
-    <PackageReference Include="System.Threading" Version="4.0.11" />
-    <PackageReference Include="System.Threading.Thread" Version="4.0.0" />
-    <PackageReference Include="System.Threading.ThreadPool" Version="4.0.10" />
-    <PackageReference Include="System.Threading.Tasks" Version="4.0.11" />
-    <PackageReference Include="Microsoft.CSharp" Version="4.0.1-*" />
->>>>>>> 7dd4116f
 
     <Reference Include="..\..\lib\netstandard1.1\ServiceStack.Interfaces.dll" />
     <Reference Include="..\..\lib\netstandard1.3\ServiceStack.Text.dll" />
